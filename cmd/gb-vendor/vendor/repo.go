package vendor

import (
	"bytes"
	"fmt"
	"io"
	"io/ioutil"
	"os"
	"os/exec"
<<<<<<< HEAD
	"path/filepath"
=======
	"regexp"
>>>>>>> ec5b7c27
	"strings"
)

// gb-vendor repo support

// Repository describes a remote dvcs repository.
type Repository interface {

	// Clone fetches the source of the remote repository.
	Clone() (WorkingCopy, error)
}

// WorkingCopy represents a local copy of a remote dvcs repository.
type WorkingCopy interface {

	// Dir is the root of this working copy.
	Dir() string

	// Checks out specific branch of this working copy.
	CheckoutBranch(string) error

	// Checks out specific revision of this working copy.
	CheckoutRevision(string) error

	// Revision returns the revision of this working copy.
	Revision() (string, error)

	// Branch returns the branch to which this working copy belongs.
	Branch() (string, error)

	// Destroy removes the working copy and cleans path to the working copy.
	Destroy() error
}

var (
	ghregex = regexp.MustCompile(`^github.com/([A-Za-z0-9-._]+)/([A-Za-z0-9-._]+)(/.+)?`)
)

// RepositoryFromPath attempts to deduce a Repository from an import path.
// If there are additional path items remaining then they will be returned.
func RepositoryFromPath(path string) (Repository, string, error) {
	if strings.Contains(path, "//:") {
		return nil, path, fmt.Errorf("path must not be a url")
	}

	switch {
	case ghregex.MatchString(path):
		v := ghregex.FindStringSubmatch(path)
		v = append(v, "")
		return &GitRepo{
			URL: fmt.Sprintf("https://github.com/%s/%s", v[1], v[2]),
		}, v[3], nil
	default:
		return nil, path, fmt.Errorf("unknown repository type")
	}
}

// GitRepo is git Repository.
type GitRepo struct {

	// remote repository url, see man 1 git-clone
	URL string
}

// GitClone is a git WorkingCopy.
type GitClone struct {
	Path string
}

func (g *GitClone) Dir() string { return g.Path }

func (g *GitClone) CheckoutBranch(branch string) error {
	_, err := run("git", "-C", g.Path, "checkout", "-b", branch, "origin/"+branch)
	return err
}

func (g *GitClone) CheckoutRevision(revision string) error {
	_, err := run("git", "-C", g.Path, "checkout", revision)
	return err
}

func (g *GitClone) Revision() (string, error) {
	rev, err := run("git", "-C", g.Path, "rev-parse", "HEAD")
	return strings.TrimSpace(string(rev)), err
}

func (g *GitClone) Branch() (string, error) {
	rev, err := run("git", "-C", g.Path, "rev-parse", "--abbrev-ref", "HEAD")
	return strings.TrimSpace(string(rev)), err
}

func (g *GitClone) Destroy() error {
	parent := filepath.Dir(g.Path)
	if err := os.RemoveAll(g.Path); err != nil {
		return err
	}
	return cleanPath(parent)
}

func (g *GitRepo) Clone() (WorkingCopy, error) {
	dir, err := mktmp()
	if err != nil {
		return nil, err
	}

	if err := runOut(os.Stderr, "git", "clone", g.URL, dir); err != nil {
		return nil, err
	}

	return &GitClone{
		Path: dir,
	}, nil
}

func cleanPath(path string) error {
	if files, _ := ioutil.ReadDir(path); len(files) > 0 || filepath.Base(path) == "src" {
		return nil
	} else {
		parent := filepath.Dir(path)
		if err := os.RemoveAll(path); err != nil {
			return err
		}
		return cleanPath(parent)
	}

}

func mkdir(path string) error {
	return os.MkdirAll(path, 0755)
}

func mktmp() (string, error) {
	return ioutil.TempDir("", "gb-vendor-")
}

func run(c string, args ...string) ([]byte, error) {
	var buf bytes.Buffer
	err := runOut(&buf, c, args...)
	return buf.Bytes(), err
}

func runOut(w io.Writer, c string, args ...string) error {
	cmd := exec.Command(c, args...)
	cmd.Stdout = w
	cmd.Stderr = os.Stderr
	return cmd.Run()
}<|MERGE_RESOLUTION|>--- conflicted
+++ resolved
@@ -7,11 +7,8 @@
 	"io/ioutil"
 	"os"
 	"os/exec"
-<<<<<<< HEAD
 	"path/filepath"
-=======
 	"regexp"
->>>>>>> ec5b7c27
 	"strings"
 )
 
