package vendor

import (
	"bytes"
	"fmt"
	"io"
	"io/ioutil"
	"net/url"
	"os"
	"os/exec"
	"path/filepath"
	"regexp"
	"strings"

	"github.com/constabulary/gb"
)

// RemoteRepo describes a remote dvcs repository.
type RemoteRepo interface {

	// Checkout checks out a specific branch, tag, or revision.
	// The interpretation of these three values is impementation
	// specific.
	Checkout(branch, tag, revision string) (WorkingCopy, error)

	// URL returns the URL the clone was taken from. It should
	// only be called after Clone.
	URL() string
}

// WorkingCopy represents a local copy of a remote dvcs repository.
type WorkingCopy interface {

	// Dir is the root of this working copy.
	Dir() string

	// Revision returns the revision of this working copy.
	Revision() (string, error)

	// Branch returns the branch to which this working copy belongs.
	Branch() (string, error)

	// Destroy removes the working copy and cleans path to the working copy.
	Destroy() error
}

var (
	ghregex = regexp.MustCompile(`^(?P<root>github\.com/([A-Za-z0-9_.\-]+/[A-Za-z0-9_.\-]+))(/[A-Za-z0-9_.\-]+)*$`)
	bbregex = regexp.MustCompile(`^(?P<root>bitbucket\.org/(?P<bitname>[A-Za-z0-9_.\-]+/[A-Za-z0-9_.\-]+))(/[A-Za-z0-9_.\-]+)*$`)
	lpregex = regexp.MustCompile(`^launchpad.net/([A-Za-z0-9-._]+)(/[A-Za-z0-9-._]+)?(/.+)?`)
	gcregex = regexp.MustCompile(`^(?P<root>code\.google\.com/[pr]/(?P<project>[a-z0-9\-]+)(\.(?P<subrepo>[a-z0-9\-]+))?)(/[A-Za-z0-9_.\-]+)*$`)
	genre   = regexp.MustCompile(`^(?P<root>(?P<repo>([a-z0-9.\-]+\.)+[a-z0-9.\-]+(:[0-9]+)?/[A-Za-z0-9_.\-/]*?)\.(?P<vcs>bzr|git|hg|svn))(/[A-Za-z0-9_.\-]+)*$`)
)

// DeduceRemoteRepo takes a potential import path and returns a RemoteRepo
// representing the remote location of the source of an import path.
// If deduction would cause traversal of an insecure host, a message will be
// printed and the travelsal path will be ignored.
func DeduceRemoteRepo(path string, insecure bool) (RemoteRepo, string, error) {
	validimport := regexp.MustCompile(`^([A-Za-z0-9-]+)(.[A-Za-z0-9-]+)+(/[A-Za-z0-9-_.]+)+$`)
	if !validimport.MatchString(path) {
		return nil, "", fmt.Errorf("%q is not a valid import path", path)
	}

	switch {
	case ghregex.MatchString(path):
		v := ghregex.FindStringSubmatch(path)
		url := &url.URL{
			Host: "github.com",
			Path: v[2],
		}
		repo, err := Gitrepo(url, insecure)
		return repo, v[0][len(v[1]):], err
	case bbregex.MatchString(path):
		v := bbregex.FindStringSubmatch(path)
		url := &url.URL{
			Host: "bitbucket.org",
			Path: v[2],
		}
		repo, err := Gitrepo(url, insecure)
		if err == nil {
			return repo, v[0][len(v[1]):], nil
		}
		repo, err = Hgrepo(url, insecure)
		if err == nil {
			return repo, v[0][len(v[1]):], nil
		}
		return nil, "", fmt.Errorf("unknown repository type")
	case gcregex.MatchString(path):
		v := gcregex.FindStringSubmatch(path)
		url := &url.URL{
			Host: "code.google.com",
			Path: "p/" + v[2],
		}
		repo, err := Hgrepo(url, insecure)
		if err == nil {
			return repo, v[5], nil
		}
		repo, err = Gitrepo(url, insecure)
		if err == nil {
			return repo, v[5], nil
		}
		return nil, "", fmt.Errorf("unknown repository type")
	case lpregex.MatchString(path):
		v := lpregex.FindStringSubmatch(path)
		v = append(v, "", "")
		if v[2] == "" {
			// launchpad.net/project"
			repo, err := Bzrrepo(fmt.Sprintf("https://launchpad.net/%v", v[1]))
			return repo, "", err
		}
		// launchpad.net/project/series"
		repo, err := Bzrrepo(fmt.Sprintf("https://launchpad.net/%s/%s", v[1], v[2]))
		return repo, v[3], err
	}

	// try the general syntax
	if genre.MatchString(path) {
		v := genre.FindStringSubmatch(path)
		switch v[5] {
		case "git":
			x := strings.SplitN(v[1], "/", 2)
			url := &url.URL{
				Host: x[0],
				Path: x[1],
			}
			repo, err := Gitrepo(url, insecure)
			return repo, v[6], err
		case "hg":
			x := strings.SplitN(v[1], "/", 2)
			url := &url.URL{
				Host: x[0],
				Path: x[1],
			}
			repo, err := Hgrepo(url, insecure)
			return repo, v[6], err
		case "bzr":
			repo, err := Bzrrepo("https://" + v[1])
			return repo, v[6], err
		default:
			return nil, "", fmt.Errorf("unknown repository type: %q", v[5])

		}
	}

	// no idea, try to resolve as a vanity import
	importpath, vcs, reporoot, err := ParseMetadata(path, insecure)
	if err != nil {
		return nil, "", err
	}
	u, err := url.Parse(reporoot)
	if err != nil {
		return nil, "", err
	}
	extra := path[len(importpath):]
	switch vcs {
	case "git":
		u.Path = u.Path[1:]
		repo, err := Gitrepo(u, insecure, u.Scheme)
		return repo, extra, err
	case "hg":
		u.Path = u.Path[1:]
		repo, err := Hgrepo(u, insecure, u.Scheme)
		return repo, extra, err
	case "bzr":
		repo, err := Bzrrepo(reporoot)
		return repo, extra, err
	default:
		return nil, "", fmt.Errorf("unknown repository type: %q", vcs)
	}
}

// Gitrepo returns a RemoteRepo representing a remote git repository.
func Gitrepo(url *url.URL, insecure bool, schemes ...string) (RemoteRepo, error) {
	if schemes == nil {
		schemes = []string{"https", "git", "ssh", "http"}
	}
	u, err := probeGitUrl(url, insecure, schemes)
	if err != nil {
		return nil, err
	}
	return &gitrepo{
		url: u,
	}, nil
}

func probeGitUrl(u *url.URL, insecure bool, schemes []string) (string, error) {
	git := func(url *url.URL) error {
		out, err := run("git", "ls-remote", url.String(), "HEAD")
		if err != nil {
			return err
		}

		if !bytes.Contains(out, []byte("HEAD")) {
			return fmt.Errorf("not a git repo")
		}
		return nil
	}
	return probe(git, u, insecure, schemes...)
}

func probeHgUrl(u *url.URL, insecure bool, schemes []string) (string, error) {
	hg := func(url *url.URL) error {
		_, err := run("hg", "identify", url.String())
		return err
	}
	return probe(hg, u, insecure, schemes...)
}

func probeBzrUrl(u string) error {
	bzr := func(url *url.URL) error {
		_, err := run("bzr", "info", url.String())
		return err
	}
	url, err := url.Parse(u)
	if err != nil {
		return err
	}
	_, err = probe(bzr, url, false, "https")
	return err
}

// probe calls the supplied vcs function to probe a variety of url constructions.
// If vcs returns non nil, it is assumed that the url is not a valid repo.
func probe(vcs func(*url.URL) error, url *url.URL, insecure bool, schemes ...string) (string, error) {
	for _, scheme := range schemes {
<<<<<<< HEAD
		switch scheme {
		case "https", "ssh":
			url := scheme + "://" + host + "/" + path
			out, err := run("git", "ls-remote", url, "HEAD")
			if err == nil && bytes.Contains(out, []byte("HEAD")) {
				return url, nil
=======

		// make copy of url and apply scheme
		url := *url
		url.Scheme = scheme

		switch url.Scheme {
		case "https":
			if err := vcs(&url); err == nil {
				return url.String(), nil
>>>>>>> 0a5b280d
			}
		case "http", "git":
			if !insecure {
				gb.Infof("skipping insecure protocol: %s", url.String())
			} else {
				if err := vcs(&url); err == nil {
					return url.String(), nil
				}
			}
		}
	}
	return "", fmt.Errorf("unable to determine remote protocol")
}

// gitrepo is a git RemoteRepo.
type gitrepo struct {

	// remote repository url, see man 1 git-clone
	url string
}

func (g *gitrepo) URL() string {
	return g.url
}

// Checkout fetchs the remote branch, tag, or revision. If more than one is
// supplied, an error is returned. If the branch is blank,
// then the default remote branch will be used. If the branch is "HEAD", an
// error will be returned.
func (g *gitrepo) Checkout(branch, tag, revision string) (WorkingCopy, error) {
	if branch == "HEAD" {
		return nil, fmt.Errorf("cannot update %q as it has been previously fetched with -tag or -revision. Please use gb vendor delete then fetch again.", g.url)
	}
	if !atMostOne(branch, tag, revision) {
		return nil, fmt.Errorf("only one of branch, tag or revision may be supplied")
	}
	dir, err := mktmp()
	if err != nil {
		return nil, err
	}
	wc := workingcopy{
		path: dir,
	}

	args := []string{
		"clone",
		"-q", // silence progress report to stderr
		g.url,
		dir,
	}
	if branch != "" {
		args = append(args, "--branch", branch)
	}

	if _, err := run("git", args...); err != nil {
		wc.Destroy()
		return nil, err
	}

	if revision != "" || tag != "" {
		if err := runOutPath(os.Stderr, dir, "git", "checkout", "-q", oneOf(revision, tag)); err != nil {
			wc.Destroy()
			return nil, err
		}
	}

	return &GitClone{wc}, nil
}

type workingcopy struct {
	path string
}

func (w workingcopy) Dir() string { return w.path }

func (w workingcopy) Destroy() error {
	if err := RemoveAll(w.path); err != nil {
		return err
	}
	parent := filepath.Dir(w.path)
	return cleanPath(parent)
}

// GitClone is a git WorkingCopy.
type GitClone struct {
	workingcopy
}

func (g *GitClone) Revision() (string, error) {
	rev, err := runPath(g.path, "git", "rev-parse", "HEAD")
	return strings.TrimSpace(string(rev)), err
}

func (g *GitClone) Branch() (string, error) {
	rev, err := runPath(g.path, "git", "rev-parse", "--abbrev-ref", "HEAD")
	return strings.TrimSpace(string(rev)), err
}

// Hgrepo returns a RemoteRepo representing a remote git repository.
func Hgrepo(u *url.URL, insecure bool, schemes ...string) (RemoteRepo, error) {
	if schemes == nil {
		schemes = []string{"https", "http"}
	}
	url, err := probeHgUrl(u, insecure, schemes)
	if err != nil {
		return nil, err
	}
	return &hgrepo{
		url: url,
	}, nil
}

// hgrepo is a Mercurial repo.
type hgrepo struct {

	// remote repository url, see man 1 hg
	url string
}

func (h *hgrepo) URL() string { return h.url }

func (h *hgrepo) Checkout(branch, tag, revision string) (WorkingCopy, error) {
	if !atMostOne(tag, revision) {
		return nil, fmt.Errorf("only one of tag or revision may be supplied")
	}
	dir, err := mktmp()
	if err != nil {
		return nil, err
	}
	args := []string{
		"clone",
		h.url,
		dir,
	}

	if branch != "" {
		args = append(args, "--branch", branch)
	}
	if err := runOut(os.Stderr, "hg", args...); err != nil {
		RemoveAll(dir)
		return nil, err
	}
	if revision != "" {
		if err := runOut(os.Stderr, "hg", "--cwd", dir, "update", "-r", revision); err != nil {
			RemoveAll(dir)
			return nil, err
		}
	}

	return &HgClone{
		workingcopy{
			path: dir,
		},
	}, nil
}

// HgClone is a mercurial WorkingCopy.
type HgClone struct {
	workingcopy
}

func (h *HgClone) Revision() (string, error) {
	rev, err := run("hg", "--cwd", h.path, "id", "-i")
	return strings.TrimSpace(string(rev)), err
}

func (h *HgClone) Branch() (string, error) {
	rev, err := run("hg", "--cwd", h.path, "branch")
	return strings.TrimSpace(string(rev)), err
}

// Bzrrepo returns a RemoteRepo representing a remote bzr repository.
func Bzrrepo(url string) (RemoteRepo, error) {
	if err := probeBzrUrl(url); err != nil {
		return nil, err
	}
	return &bzrrepo{
		url: url,
	}, nil
}

// bzrrepo is a bzr RemoteRepo.
type bzrrepo struct {

	// remote repository url
	url string
}

func (b *bzrrepo) URL() string {
	return b.url
}

func (b *bzrrepo) Checkout(branch, tag, revision string) (WorkingCopy, error) {
	if !atMostOne(tag, revision) {
		return nil, fmt.Errorf("only one of tag or revision may be supplied")
	}
	dir, err := mktmp()
	if err != nil {
		return nil, err
	}
	wc := filepath.Join(dir, "wc")
	if err := runOut(os.Stderr, "bzr", "branch", b.url, wc); err != nil {
		RemoveAll(dir)
		return nil, err
	}

	return &BzrClone{
		workingcopy{
			path: wc,
		},
	}, nil
}

// BzrClone is a bazaar WorkingCopy.
type BzrClone struct {
	workingcopy
}

func (b *BzrClone) Revision() (string, error) {
	return "1", nil
}

func (b *BzrClone) Branch() (string, error) {
	return "master", nil
}

func cleanPath(path string) error {
	if files, _ := ioutil.ReadDir(path); len(files) > 0 || filepath.Base(path) == "src" {
		return nil
	}
	parent := filepath.Dir(path)
	if err := RemoveAll(path); err != nil {
		return err
	}
	return cleanPath(parent)
}

func mkdir(path string) error {
	return os.MkdirAll(path, 0755)
}

func mktmp() (string, error) {
	return ioutil.TempDir("", "gb-vendor-")
}

func run(c string, args ...string) ([]byte, error) {
	var buf bytes.Buffer
	err := runOut(&buf, c, args...)
	return buf.Bytes(), err
}

func runOut(w io.Writer, c string, args ...string) error {
	cmd := exec.Command(c, args...)
	cmd.Stdout = w
	cmd.Stderr = os.Stderr
	return cmd.Run()
}

func runPath(path string, c string, args ...string) ([]byte, error) {
	var buf bytes.Buffer
	err := runOutPath(&buf, path, c, args...)
	return buf.Bytes(), err
}

func runOutPath(w io.Writer, path string, c string, args ...string) error {
	cmd := exec.Command(c, args...)
	cmd.Dir = path
	cmd.Stdout = w
	cmd.Stderr = os.Stderr
	return cmd.Run()
}

// atMostOne returns true if no more than one string supplied is not empty.
func atMostOne(args ...string) bool {
	var c int
	for _, arg := range args {
		if arg != "" {
			c++
		}
	}
	return c < 2
}

// oneof returns the first non empty string
func oneOf(args ...string) string {
	for _, arg := range args {
		if arg != "" {
			return arg
		}
	}
	return ""
}<|MERGE_RESOLUTION|>--- conflicted
+++ resolved
@@ -224,14 +224,6 @@
 // If vcs returns non nil, it is assumed that the url is not a valid repo.
 func probe(vcs func(*url.URL) error, url *url.URL, insecure bool, schemes ...string) (string, error) {
 	for _, scheme := range schemes {
-<<<<<<< HEAD
-		switch scheme {
-		case "https", "ssh":
-			url := scheme + "://" + host + "/" + path
-			out, err := run("git", "ls-remote", url, "HEAD")
-			if err == nil && bytes.Contains(out, []byte("HEAD")) {
-				return url, nil
-=======
 
 		// make copy of url and apply scheme
 		url := *url
@@ -241,7 +233,6 @@
 		case "https":
 			if err := vcs(&url); err == nil {
 				return url.String(), nil
->>>>>>> 0a5b280d
 			}
 		case "http", "git":
 			if !insecure {
