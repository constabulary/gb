--- conflicted
+++ resolved
@@ -74,14 +74,6 @@
 				return fmt.Errorf("dependency could not be deleted from manifest: %v", err)
 			}
 
-<<<<<<< HEAD
-=======
-			if err := vendor.RemoveAll(filepath.Join(ctx.Projectdir(), "vendor", "src", filepath.FromSlash(d.Importpath))); err != nil {
-				// TODO(dfc) need to apply vendor.cleanpath here to remove indermediate directories.
-				return fmt.Errorf("dependency could not be deleted: %v", err)
-			}
-
->>>>>>> e145eda6
 			repo, extra, err := vendor.DeduceRemoteRepo(d.Importpath, insecure)
 			if err != nil {
 				return fmt.Errorf("could not determine repository for import %q", d.Importpath)
@@ -110,7 +102,7 @@
 				Path:       extra,
 			}
 
-			if err := os.RemoveAll(filepath.Join(ctx.Projectdir(), "vendor", "src", filepath.FromSlash(d.Importpath))); err != nil {
+			if err := vendor.RemoveAll(filepath.Join(ctx.Projectdir(), "vendor", "src", filepath.FromSlash(d.Importpath))); err != nil {
 				// TODO(dfc) need to apply vendor.cleanpath here to remove indermediate directories.
 				return fmt.Errorf("dependency could not be deleted: %v", err)
 			}
