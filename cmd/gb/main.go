--- conflicted
+++ resolved
@@ -19,11 +19,7 @@
 func init() {
 	fs.BoolVar(&gb.Quiet, "q", gb.Quiet, "suppress log messages below ERROR level")
 	fs.BoolVar(&gb.Verbose, "v", gb.Verbose, "enable log levels below INFO level")
-<<<<<<< HEAD
-	fs.StringVar(&cwd, "R", mustGetwd(), "set the project root") // actually the working directory to start the project root search
-=======
-	fs.StringVar(&projectroot, "R", cmd.MustGetwd(), "set the project root")
->>>>>>> bebfd42c
+	fs.StringVar(&cwd, "R", cmd.MustGetwd(), "set the project root") // actually the working directory to start the project root search
 
 	// TODO some flags are specific to a specific commands
 	fs.Usage = func() {
