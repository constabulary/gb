--- conflicted
+++ resolved
@@ -95,31 +95,4 @@
 			fmt.Fprintln(os.Stdout)
 		}
 	}
-<<<<<<< HEAD
-=======
-}
-
-// resolvePackages resolves packages within the given project and package names.
-func resolvePackages(ctx *gb.Context, projectroot string, args ...string) ([]*gb.Package, error) {
-	var pkgs []*gb.Package
-	for _, arg := range args {
-		if arg == "." {
-			var err error
-			arg, err = filepath.Rel(ctx.Srcdirs()[0], projectroot)
-			if err != nil {
-				return pkgs, err
-			}
-		}
-		pkg, err := ctx.ResolvePackage(arg)
-		if err != nil {
-			if _, ok := err.(*build.NoGoError); ok {
-				gb.Debugf("skipping %q", arg)
-				continue
-			}
-			return pkgs, fmt.Errorf("failed to resolve package %q: %v", arg, err)
-		}
-		pkgs = append(pkgs, pkg)
-	}
-	return pkgs, nil
->>>>>>> 5dd50861
 }