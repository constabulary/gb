package gb

import "path/filepath"
import "os"

// gc toolchain

type gcToolchain struct {
	goos, goarch         string
	gc, cc, ld, as, pack string
}

type gcoption struct {
	goos, goarch string
}

func (t *gcToolchain) Pack(pkg *Package, afiles ...string) error {
	args := []string{"rv"}
	args = append(args, afiles...)
	dir := filepath.Dir(afiles[0])
<<<<<<< HEAD
	return pkg.runOut(os.Stdout, dir, nil, t.pack, args...)
=======
	return run(dir, nil, t.pack, args...)
>>>>>>> ccb9843b
}

func (t *gcToolchain) compiler() string { return t.gc }
func (t *gcToolchain) linker() string   { return t.ld }<|MERGE_RESOLUTION|>--- conflicted
+++ resolved
@@ -18,11 +18,7 @@
 	args := []string{"rv"}
 	args = append(args, afiles...)
 	dir := filepath.Dir(afiles[0])
-<<<<<<< HEAD
-	return pkg.runOut(os.Stdout, dir, nil, t.pack, args...)
-=======
-	return run(dir, nil, t.pack, args...)
->>>>>>> ccb9843b
+	return runOut(os.Stdout, dir, nil, t.pack, args...)
 }
 
 func (t *gcToolchain) compiler() string { return t.gc }
