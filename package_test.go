package gb

import (
	"os"
	"path/filepath"
	"runtime"
	"testing"
)

func testProject(t *testing.T) *Project {
	cwd, err := os.Getwd()
	if err != nil {
		t.Fatal(err)
	}
	root := filepath.Join(cwd, "testdata")
	return &Project{
		rootdir: root,
	}
}

func testContext(t *testing.T) *Context {
	prj := testProject(t)
<<<<<<< HEAD
	ctx, err := prj.NewContext(
		GcToolchain(runtime.GOROOT(), runtime.GOOS, runtime.GOARCH),
	)
=======
	tc, err := NewGcToolchain(runtime.GOROOT())
>>>>>>> cd2c3cc5
	if err != nil {
		t.Fatal(err)
	}
	ctx.Force = true
	ctx.SkipInstall = true
	return ctx
}

func TestResolvePackage(t *testing.T) {
	ctx := testContext(t)
	_, err := ctx.ResolvePackage("a")
	if err != nil {
		t.Fatal(err)
	}
}

func TestPackageName(t *testing.T) {
	ctx := testContext(t)
	pkg, err := ctx.ResolvePackage("aprime")
	if err != nil {
		t.Fatal(err)
	}
	if got, want := "a", pkg.Name; got != want {
		t.Fatalf("Package.Name(): got %v, want %v", got, want)
	}
}<|MERGE_RESOLUTION|>--- conflicted
+++ resolved
@@ -20,13 +20,9 @@
 
 func testContext(t *testing.T) *Context {
 	prj := testProject(t)
-<<<<<<< HEAD
 	ctx, err := prj.NewContext(
-		GcToolchain(runtime.GOROOT(), runtime.GOOS, runtime.GOARCH),
+		GcToolchain(runtime.GOROOT()),
 	)
-=======
-	tc, err := NewGcToolchain(runtime.GOROOT())
->>>>>>> cd2c3cc5
 	if err != nil {
 		t.Fatal(err)
 	}
